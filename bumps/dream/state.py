"""
Sampling history for MCMC.

MCMC keeps track of a number of things during sampling.

The results may be queried as follows::

    draws, generation, thinning
    sample(condition) returns draws, points, logp
    logp()            returns draws, logp
    acceptance_rate() returns draws, AR
    chains()          returns draws, chains, logp
    R_stat()          returns draws, R
    CR_weight()       returns draws, CR_weight
    best()            returns best_x, best_logp
    outliers()        returns outliers
    show()/save(file)/load(file)

Data is stored in circular arrays, which keeps the last N generations and
throws the rest away.

draws is the total number of draws from the sampler.

generation is the total number of generations.

thinning is the number of generations per stored sample.

draws[i] is the number of draws including those required to produce the
information in the corresponding return vector.  Note that draw numbers
need not be linearly spaced, since techniques like delayed rejection
will result in a varying number of samples per generation.

logp[i] is the set of log likelihoods, one for each member of the population.
The logp() method returns the complete set, and the sample() method returns
a thinned set, with on element of logp[i] for each vector point[i, :].

AR[i] is the acceptance rate at generation i, showing the proportion of
proposed points which are accepted into the population.

chains[i, :, :] is the set of points in the differential evolution population
at thinned generation i.  Ideally, the thinning rate of the MCMC process
is chosen so that thinned generations i and i+1 are independent samples
from the posterior distribution, though there is a chance that this may
not be the case, and indeed, some points in generation i+1 may be identical
to those in generation i.  Actual generation number is i*thinning.

points[i, :] is the ith point in a returned sample.  The i is just a place
holder; there is no inherent ordering to the sample once they have been
extracted from the chains.  Note that the sample may be from a marginal
distribution.

R[i] is the Gelman R statistic measuring convergence of the Markov chain.

CR_weight[i] is the set of weights used for selecting between the crossover
ratios available to the candidate generation process of differential
evolution.  These will be fixed early in the sampling, even when adaptive
differential evolution is selected.

outliers[i] is a vector containing the thinned generation number at which
an outlier chain was removed, the id of the chain that was removed and
the id of the chain that replaced it.  We leave it to the reader to decide
if the cloned samples, point[:generation, :, removed_id], should be included
in further analysis.

best_logp is the highest log likelihood observed during the analysis and
best_x is the corresponding point at which it was observed.

generation is the last generation number
"""
#TODO: state should be collected in files as we go
from __future__ import division, print_function

__all__ = ['MCMCDraw', 'load_state', 'save_state']

import re
import gzip

import numpy as np
from numpy import empty, sum, asarray, inf, argmax, hstack, dstack
from numpy import savetxt, reshape

from .convergence import burn_point
from .outliers import identify_outliers
from .util import draw, rng

#EXT = ".mc.gz"
#CREATE = gzip.open
EXT = ".mc"
CREATE = open

# CRUFT: python 2.x needs to convert unicode to bytes when writing to file
try:
    # python 2.x
    unicode
    def write(fid, s):
        fid.write(s)
except NameError:
    # python 3.x
    def write(fid, s):
        fid.write(s.encode('utf-8') if isinstance(s, str) else s)

class NoTrace:
    def write(self, data):
        pass

    def flush(self):
        pass

    def close(self):
        pass


def save_state(state, filename):
    trace = NoTrace()
    #trace = open(filename+"-trace.mc", "w")

    write(trace, "starting trace\n")
    # Build 2-D data structures
    write(trace, "extracting draws, logp\n")
    draws, logp = state.logp(full=True)
    write(trace, "extracting acceptance rate\n")
    _, AR = state.acceptance_rate()
    write(trace, "building chain from draws, AR and logp\n")
    chain = hstack((draws[:, None], AR[:, None], logp))

    write(trace, "extracting point, logp\n")
    _, point, logp = state.chains()
    Nthin, Npop, Nvar = point.shape
    write(trace, "shape is %d,%d,%d\n" % (Nthin, Npop, Nvar))
    write(trace, "adding logp to point\n")
    point = dstack((logp[:, :, None], point))
    write(trace, "collapsing to draws x point\n")
    point = reshape(point, (point.shape[0]*point.shape[1], point.shape[2]))

    write(trace, "extracting R_stat\n")
    draws, R_stat = state.R_stat()
    write(trace, "extracting CR_weight\n")
    _, CR_weight = state.CR_weight()
    _, Ncr = CR_weight.shape
    write(trace, "building stats\n")
    stats = hstack((draws[:, None], R_stat, CR_weight))

    #TODO: missing _outliers from save_state

    # Write convergence info
    write(trace, "writing chain\n")
    fid = CREATE(filename+'-chain'+EXT, 'wb')
    write(fid, '# draws acceptance_rate %d*logp\n' % Npop)
    savetxt(fid, chain)
    fid.close()

    # Write point info
    write(trace, "writing point\n")
    fid = CREATE(filename+'-point'+EXT, 'wb')
    write(fid, '# logp point (Nthin x Npop x Nvar = [%d,%d,%d])\n'
          % (Nthin, Npop, Nvar))
    savetxt(fid, point)
    fid.close()

    # Write stats
    write(trace, "writing stats\n")
    fid = CREATE(filename+'-stats'+EXT, 'wb')
    write(fid, '# draws %d*R-stat %d*CR_weight\n' % (Nvar, Ncr))
    savetxt(fid, stats)
    fid.close()
    write(trace, "done state save\n")
    trace.close()


IND_PAT = re.compile('-1#IND')
INF_PAT = re.compile('1#INF')


def loadtxt(file, report=0):
    """
    Like numpy loadtxt, but adapted for windows non-finite numbers.
    """
    if not hasattr(file, 'readline'):
        if file.endswith('.gz'):
            #print("opening with gzip")
            fh = gzip.open(file, 'r')
        else:
            fh = open(file, 'r')
    else:
        fh = file
    res = []
    section = 0
    lineno = 0
    for line in fh:
        lineno += 1
        if report and lineno%report == 0:
            print("read", section*report)
            section += 1
        IND_PAT.sub('nan', line)
        INF_PAT.sub('inf', line)
        line = line.split('#')[0].strip()
        values = line.split()
        if len(values) > 0:
            try:
                res.append([float(v) for v in values])
            except ValueError:
                print("Parse error:", values)
    if fh != file:
        fh.close()
    return asarray(res)


def load_state(filename, skip=0, report=0, derived_vars=0):
    # Read chain file
    chain = loadtxt(filename+'-chain'+EXT)

    # Read point file
    fid = open(filename+'-point'+EXT, 'r')
    line = fid.readline()
    point_dims = line[line.find('[')+1:line.find(']')]
    Nthin, Npop, Nvar = eval(point_dims)
    for _ in range(skip*Npop):
        fid.readline()
    point = loadtxt(fid, report=report*Npop)
    fid.close()

    # Read stats file
    stats = loadtxt(filename+'-stats'+EXT)

    # Guess dimensions
    Ngen = chain.shape[0]
    thinning = 1
    Nthin -= skip
    Nupdate = stats.shape[0]
    #Ncr = stats.shape[1] - Nvar - 1

    # Create empty draw and fill it with loaded data
    state = MCMCDraw(0, 0, 0, 0, 0, 0, thinning)
    #print("gen, var, pop", Ngen, Nvar, Npop)
    state.draws = Ngen * Npop
    state.generation = Ngen
    state._gen_index = 0
    state._gen_draws = chain[:, 0]
    state._gen_acceptance_rate = chain[:, 1]
    state._gen_logp = chain[:, 2:]
    state.thinning = thinning
    state._thin_count = Ngen//thinning
    state._thin_index = 0
    state._thin_draws = state._gen_draws[(skip+1)*thinning-1::thinning]
    state._thin_logp = point[:, 0].reshape((Nthin, Npop))
    state._thin_point = reshape(point[:, 1:Nvar+1-derived_vars], (Nthin, Npop, -1))
    state._gen_current = state._thin_point[-1].copy()
    state._update_count = Nupdate
    state._update_index = 0
    state._update_draws = stats[:, 0]
    state._update_R_stat = stats[:, 1:Nvar+1-derived_vars]
    state._update_CR_weight = stats[:, Nvar+1-derived_vars:]
    state._outliers = []

    bestidx = np.argmax(point[:, 0])
    state._best_logp = point[bestidx, 0]
<<<<<<< HEAD
    state._best_x = point[bestidx, 1:]
    state._best_gen = 0
=======
    state._best_x = point[bestidx, 1:Nvar+1-derived_vars]
>>>>>>> 83bfee09

    return state


class MCMCDraw(object):
    """
    """
    _labels = None
    _integer_vars = None  # boolean array of integer variables, or None
    title = None

    def __init__(self, Ngen, Nthin, Nupdate, Nvar, Npop, Ncr, thinning):
        # Total number of draws so far
        self.draws = 0

        # Maximum observed likelihood
        self._best_x = None
        self._best_logp = -inf
        self._best_gen = 0

        # Per generation iteration
        self.generation = 0
        self._gen_index = 0
        self._gen_draws = empty(Ngen, 'i')
        self._gen_logp = empty((Ngen, Npop))
        self._gen_acceptance_rate = empty(Ngen)

        # If we are thinning, we need to keep the current generation
        # separately. [Note: don't remember why we need both the _gen_*
        # and _thin_*]  [Note: the caller x vector is assigned to
        # _gen_current; this may lead to unexpected behaviour if x is
        # changed by the caller.
        self._gen_current = None

        # Per thinned generation iteration
        self.thinning = thinning
        self._thin_index = 0
        self._thin_count = 0
        self._thin_timer = 0
        self._thin_draws = empty(Nthin, 'i')
        self._thin_point = empty((Nthin, Npop, Nvar))
        self._thin_logp = empty((Nthin, Npop))

        # Per update iteration
        self._update_index = 0
        self._update_count = 0
        self._update_draws = empty(Nupdate, 'i')
        self._update_R_stat = empty((Nupdate, Nvar))
        self._update_CR_weight = empty((Nupdate, Ncr))

        self._outliers = []

        # Query functions will not return outlier chains; initially, all
        # chains are marked as good.  Call mark_outliers to remove
        # outlier chains from the set.
        self._good_chains = slice(None, None)

    @property
    def Ngen(self):
        return self._gen_draws.shape[0]

    @property
    def Nsamples(self):
        return self._gen_draws.size

    @property
    def Nthin(self):
        return self._thin_draws.shape[0]

    @property
    def Nupdate(self):
        return self._update_draws.shape[0]

    @property
    def Nvar(self):
        """Number of parameters in the fit"""
        return self._thin_point.shape[2]

    @property
    def Npop(self):
        return self._gen_logp.shape[1]

    @property
    def Ncr(self):
        return self._update_CR_weight.shape[1]

    def resize(self, Ngen, Nthin, Nupdate, Nvar, Npop, Ncr, thinning):
        if self.Nvar != Nvar or self.Npop != Npop or self.Ncr != Ncr:
            raise ValueError("Cannot change Nvar, Npop or Ncr on resize")

        # For now, only handle the case where the we have one complete
        # frame of data, such as on reloading the state vector
        assert (self._gen_index == 0
                and self._update_index == 0
                and self._thin_index == 0)
        assert (self.generation == self.Ngen
                and self._update_count == self.Nupdate
                and self._thin_count == self.Nthin)

        self.thinning = thinning

        if Ngen > self.Ngen:
            self._gen_index = self.Ngen  # must happen before resize!!
            self._gen_draws = np.resize(self._gen_draws, Ngen)
            self._gen_logp = np.resize(self._gen_logp, (Ngen, Npop))
            self._gen_acceptance_rate \
                = np.resize(self._gen_acceptance_rate, Ngen)
        elif Ngen < self.Ngen:
            self._gen_draws = self._gen_draws[-Ngen:].copy()
            self._gen_logp = self._gen_logp[-Ngen:, :].copy()
            self._gen_acceptance_rate \
                = self._gen_acceptance_rate[-Ngen:].copy()

        if Nthin > self.Nthin:
            self._thin_index = self.Nthin  # must happen before resize!!
            self._thin_draws = np.resize(self._thin_draws, Nthin)
            self._thin_point = np.resize(self._thin_point, (Nthin, Npop, Nvar))
            self._thin_logp = np.resize(self._thin_logp, (Nthin, Npop))
        elif Nthin < self.Nthin:
            self._thin_draws = self._thin_draws[-Nthin:].copy()
            self._thin_point = self._thin_point[-Nthin:, :, :].copy()
            self._thin_logp = self._thin_logp[-Nthin:, :].copy()

        if Nupdate > self.Nupdate:
            self._update_count = self.Nupdate  # must happen before resize!!
            self._update_draws = np.resize(self._update_draws, Nupdate)
            self._update_R_stat \
                = np.resize(self._update_R_stat, (Nupdate, Nvar))
            self._update_CR_weight \
                = np.resize(self._update_CR_weight, (Nupdate, Ncr))
        elif Nupdate < self.Nupdate:
            self._update_draws = self._update_draws[-Nupdate:].copy()
            self._update_R_stat = self._update_R_stat[-Nupdate:, :].copy()
            self._update_CR_weight = self._update_CR_weight[-Nupdate:, :].copy()

    def save(self, filename):
        save_state(self, filename)

    def trim_portion(self):
        index = burn_point(self)
        portion = 1 - (index/self.Ngen) if index >= 0 else 0.5
        return portion

    def show(self, portion=1.0, figfile=None):
        from .views import plot_all
        plot_all(self, portion=portion, figfile=figfile)

    def _last_gen(self):
        """
        Returns x, logp for most recent generation to dream.py.
        """
        # Note: if generation number has wrapped and _gen_index is 0
        # (the usual case when this function is called to resume an
        # existing chain), then this returns the last row in the array.
        return (self._thin_point[self._thin_index-1],
                self._thin_logp[self._thin_index-1])

    def _generation(self, new_draws, x, logp, accept, force_keep=False):
        """
        Called from dream.py after each generation is completed with
        a set of accepted points and their values.
        """
        # Keep track of the total number of draws
        # Note: this is first so that we tag the record with the number of
        # draws taken so far, including the current draw.
        self.draws += new_draws
        self.generation += 1

        # Record if this is the best so far
        maxid = argmax(logp)
        if logp[maxid] > self._best_logp:
            self._best_logp = logp[maxid]
            self._best_x = x[maxid, :]+0 # Force a copy
            self._best_gen = self.generation
            #print("new best", logp[maxid], self.generation)

        # Record acceptance rate and cost
        i = self._gen_index
        #print("generation", i, self.draws, "\n x", x, "\n logp", logp, "\n accept", accept)
        self._gen_draws[i] = self.draws
        self._gen_acceptance_rate[i] = 100*sum(accept)/new_draws
        self._gen_logp[i] = logp
        i = i+1
        if i == len(self._gen_draws):
            i = 0
        self._gen_index = i

        # Keep every nth iteration
        self._thin_timer += 1
        if self._thin_timer == self.thinning or force_keep:
            self._thin_timer = 0
            self._thin_count += 1
            i = self._thin_index
            self._thin_draws[i] = self.draws
            self._thin_point[i] = x
            self._thin_logp[i] = logp
            i = i+1
            if i == len(self._thin_draws):
                i = 0
            self._thin_index = i
            self._gen_current = x+0 # force a copy
        else:
            self._gen_current = x+0 # force a copy

    def _update(self, R_stat, CR_weight):
        """
        Called from dream.py when a series of DE steps is completed and
        summary statistics/adaptations are ready to be stored.
        """
        self._update_count += 1
        i = self._update_index
        #print("update", i, self.draws, "\n Rstat", R_stat, "\n CR weight", CR_weight)
        self._update_draws[i] = self.draws
        self._update_R_stat[i] = R_stat
        self._update_CR_weight[i] = CR_weight
        i = i+1
        if i == len(self._update_draws): i = 0
        self._update_index = i

    def _replace_outlier(self, old, new):
        """
        Called from outliers.py when a chain is replaced by the
        clone of another.
        """
        self._outliers.append((self._thin_index, old, new))

        self._gen_logp[:, old] = self._gen_logp[:, new]
        self._thin_logp[:, old] = self._thin_logp[:, new]
        self._thin_point[:, old, :] = self._thin_point[:, new, :]
        # PAK: shouldn't we reduce the total number of draws since we
        # are throwing way an entire chain?

    @property
    def labels(self):
        if self._labels is None:
            return ["P%d"%i for i in range(self._thin_point.shape[2])]
        else:
            return self._labels

    @labels.setter
    def labels(self, v):
        self._labels = v

    def _draw_pop(self):
        """
        Return the current population.
        """
        return self._gen_current

    def _draw_large_pop(self, Npop):
        _, chains, _ = self.chains()
        Ngen, Nchain, Nvar = chains.shape
        points = reshape(chains, (Ngen*Nchain, Nvar))

        # There are two complications with the history buffer:
        # (1) due to thinning, not every generation is stored
        # (2) because it is circular, the cursor may be in the middle
        # If the current generation isn't in the buffer (but is instead
        # stored separately as _gen_current), then the entire buffer
        # becomes the history pool.
        # otherwise we need to exclude the current generation from
        # the pool.  If (2) happens, we need to increment everything
        # above the cursor by the number of chains.
        if self._gen_current is not None:
            pool_size = Ngen*Nchain
            cursor = pool_size  # infinite
        else:
            pool_size = (Ngen-1)*Nchain
            k = len(self._thin_draws)
            cursor = Nchain*((k+self._thin_index-1)%k)

        # Make a return population and fill it with the current generation
        pop = empty((Npop, Nvar), 'd')
        if self._gen_current is not None:
            pop[:Nchain] = self._gen_current
        else:
            #print(pop.shape, points.shape, chains.shape)
            pop[:Nchain] = points[cursor:cursor+Nchain]

        if Npop > Nchain:
            # Find the remainder with unique ancestors.
            # Again, because this is a circular buffer, their may be random
            # numbers generated at or above the cursor.  All of these must
            # be shifted by Nchains to avoid the cursor.
            perm = draw(Npop-Nchain, pool_size)
            perm[perm >= cursor] += Nchain
            #print("perm", perm; raw_input('wait'))
            pop[Nchain:] = points[perm]

        return pop

    def _unroll(self):
        """
        Unroll the circular queue so that data access can be done inplace.

        Call this when done stepping, and before plotting.  Calls to
        logp, sample, etc. assume the data is already unrolled.
        """
        if self.generation > self._gen_index > 0:
            self._gen_draws[:] = np.roll(self._gen_draws,
                                         -self._gen_index, axis=0)
            self._gen_logp[:] = np.roll(self._gen_logp,
                                        -self._gen_index, axis=0)
            self._gen_acceptance_rate[:] = np.roll(self._gen_acceptance_rate,
                                                   -self._gen_index, axis=0)
            self._gen_index = 0

        if self._thin_count > self._thin_index > 0:
            self._thin_draws[:] = np.roll(self._thin_draws,
                                          -self._thin_index, axis=0)
            self._thin_point[:] = np.roll(self._thin_point,
                                          -self._thin_index, axis=0)
            self._thin_logp[:] = np.roll(self._thin_logp,
                                         -self._thin_index, axis=0)
            self._thin_index = 0

        if self._update_count > self._update_index > 0:
            self._update_draws[:] = np.roll(self._update_draws,
                                            -self._update_index, axis=0)
            self._update_R_stat[:] = np.roll(self._update_R_stat,
                                             -self._update_index, axis=0)
            self._update_CR_weight[:] = np.roll(self._update_CR_weight,
                                                -self._update_index, axis=0)
            self._update_index = 0

    def remove_outliers(self, x, logp, test='IQR', portion=0.5):
        """
        Replace outlier chains with clones of good ones.  This should happen
        early in the sampling processes so the clones have an opportunity
        to evolve their own identity.

        *state* contains the chains, with log likelihood for each point.

        *x*, *logp* are the current population and the corresponding
        log likelihoods

        *test* is the name of the test to use (one of IQR, Grubbs, Mahal
        or none).

        *portion* in (0, 1] is the amount of the chain to use

        Updates *state*, *x* and *logp* to reflect the changes.

        See :mod:`outliers` for details.
        """
        # Grab the last part of the chain histories
        _, chains = self.logp()
        chain_len, Nchains = chains.shape
        outliers = identify_outliers(test, chains[-chain_len:], x)

        # Loop over each outlier chain, replacing each with another
        for old in outliers:
            # Draw another chain at random, with replacement
            while True:
                new = rng.randint(Nchains)
                if new not in outliers:
                    break
            # Update the saved state and current population
            self._replace_outlier(old=old, new=new)
            x[old, :] = x[new, :]
            logp[old] = logp[new]

    def mark_outliers(self, test='IQR', portion=1.0):
        """
        Mark some chains as outliers but don't remove them.  This can happen
        after drawing is complete, so that chains that did not converge are
        not included in the statistics.

        *test* is 'IQR', 'Mahol' or 'none'.

        *portion* indicates what portion of the samples should be included
        in the outlier test.  The default is to include all of them.
        """
        _, chains, logp = self.chains()

        if test == 'none':
            self._good_chains = slice(None, None)
        else:
            Ngen = chains.shape[0]
            start = int(Ngen*(1-portion)) if portion else 0
            outliers = identify_outliers(test, logp[start:], chains[-1])
            #print("outliers", outliers)
            #print(logp.shape, chains.shape)
            if len(outliers) > 0:
                self._good_chains = np.array([i
                                              for i in range(logp.shape[1])
                                              if i not in outliers])
            else:
                self._good_chains = slice(None, None)
            #print(self._good_chains)

    def logp(self, full=False):
        """
        Return the iteration number and the log likelihood for each point in
        the individual sequences in that iteration.

        For example, to plot the convergence of each sequence::

            draw, logp = state.logp()
            plot(draw, logp)

        Note that draw[i] represents the total number of samples taken,
        including those for the samples in logp[i].

        If full is True, then return all chains, not just good chains.
        """
        self._unroll()
        retval = self._gen_draws, self._gen_logp
        if self.generation == self._gen_index:
            retval = [v[:self.generation] for v in retval]
        draws, logp = retval
        return draws, (logp if full else logp[:, self._good_chains])

    def logp_slice(self, n):
        """
        Return a slice of the logp chains, either the first n if n > 0
        or the last n if n < 0.  Avoids unrolling the circular buffer if
        possible.
        """
        if n < 0:  # tail
            if self._gen_index >= -n:
                return self._gen_logp[self._gen_index+n:self._gen_index]
            elif self._gen_index == 0:
                return self._gen_logp[n:]
            else: # unroll across boundary
                return np.vstack((self._gen_logp[n+self._gen_index:],
                                  self._gen_logp[:self._gen_index]))
        else:  # head
            if self.generation < self.Ngen:
                return self._gen_logp[:n]
            elif self._gen_index+n <= self.Ngen:
                return self._gen_logp[self._gen_index:self._gen_index+n]
            else:
                return np.vstack((self._gen_logp[self._gen_index:],
                                  self._gen_logp[-n+self._gen_index:]))

    def acceptance_rate(self):
        """
        Return the iteration number and the acceptance rate for that iteration.

        For example, to plot the acceptance rate over time::

            draw, AR = state.acceptance_rate()
            plot(draw, AR)

        """
        retval = self._gen_draws, self._gen_acceptance_rate
        if self.generation == self._gen_index:
            retval = [v[:self.generation] for v in retval]
        elif self._gen_index > 0:
            retval = [np.roll(v, -self._gen_index, axis=0) for v in retval]
        return retval

    def chains(self):
        """
        Returns the observed Markov chains and the corresponding likelihoods.

        The return value is a tuple (*draws*, *chains*, *logp*).

        *draws* is the number of samples taken up to and including the samples
        for the current generation.

        *chains* is a three dimensional array of generations X chains X vars
        giving the set of points observed for each chain in every generation.
        Only the thinned samples are returned.

        *logp* is a two dimensional array of generation X population giving
        the log likelihood of observing the set of variable values given in
        chains.
        """
        self._unroll()
        retval = self._thin_draws, self._thin_point, self._thin_logp
        if self._thin_count == self._thin_index:
            retval = [v[:self._thin_count] for v in retval]
        return retval

    def R_stat(self):
        """
        Return the R-statistics convergence statistic for each variable.

        For example, to plot the convergence of all variables over time::

            draw, R = state.R_stat()
            plot(draw, R)

        See :mod:`dream.gelman` and references detailed therein.
        """
        self._unroll()
        retval = self._update_draws, self._update_R_stat
        if self._update_count == self._update_index:
            retval = [v[:self._update_count] for v in retval]
        return retval

    def CR_weight(self):
        """
        Return the crossover ratio weights to be used in the next generation.

        For example, to see if the adaptive CR is stable use::

            draw, weight = state.CR_weight()
            plot(draw, weight)

        See :mod:`dream.crossover` for details.
        """
        self._unroll()
        retval = self._update_draws, self._update_CR_weight
        if self._update_count == self._update_index:
            retval = [v[:self._update_count] for v in retval]
        return retval

    def outliers(self):
        """
        Return a list of outlier removal operations.

        Each outlier operation is a tuple giving the thinned generation
        in which it occurred, the old chain id and the new chain id.

        The chains themselves have already been updated to reflect the
        removal.

        Curiously, it is possible for the maximum likelihood seen so far
        to be removed by this operation.
        """
        return asarray(self._outliers, 'i')

    def best(self):
        """
        Return the best point seen and its log likelihood.
        """
        return self._best_x, self._best_logp

    def stable_best(self):
        """
        Return the best point seen and its log likelihood.
        """
        return (self._best_gen + self.Ngen <= self.generation)

    def keep_best(self):
        """
        Place the best point at the end of the chain final good chain.

        Good chains are defined by mark_outliers.

        Because the Markov chain is designed to wander the parameter
        space, the best individual seen during the random walk may have
        been observed during the burn-in period, and may no longer be
        present in the chain.  If this is the case, replace the final
        point with the best, otherwise swap the positions of the final
        and the best.
        """

        # Get state as a 1D array
        _, chains, logp = self.chains()
        Ngen, Npop, Nvar = chains.shape
        points = reshape(chains, (Ngen*Npop, Nvar))
        logp = reshape(logp, Ngen*Npop)

        # Set the final position to the end of the last good chain.  If
        # mark_outliers has not been called, then _good_chains will
        # just be slice(None, None)
        if isinstance(self._good_chains, slice):
            final = -1
        else:
            final = self._good_chains[-1] - Npop

        # Find the location of the best point if it exists and swap with
        # the final position
        idx = np.where(logp == self._best_logp)[0]
        if len(idx) == 0:
            logp[final] = self._best_logp
            points[final, :] = self._best_x
        else:
            idx = idx[0]
            logp[final], logp[idx] = logp[idx], logp[final]
            points[final, :], points[idx, :] = points[idx, :], points[final, :]
        # For multiple minima, arbitrarily choose one of them
        # TODO: this will lead to possible confusion when the best value
        # spontaneously changes when the fit is complete.
        self._best_p = points[final]
        self._best_logp = logp[final]

    def sample(self, **kw):
        """
        Return a sample from the posterior distribution.

        **Deprecated** use :meth:`draw` instead.
        """
        drawn = self.draw(**kw)
        return drawn.points, drawn.logp

    def entropy(self, portion=1.0, vars=None, selection=None, **kw):
        """
        Return entropy estimate and uncertainty from an MCMC draw.

        See :func:`entropy.entropy` for details.
        """
        from .entropy import entropy, MVNEntropy

        # Get the sample from the state
        drawn = self.draw(portion=portion, vars=vars, selection=selection)

        M = MVNEntropy(drawn.points)
        print("Entropy from MVN: %s"%str(M))
        if M.reject_normal:
            return entropy(drawn.points, drawn.logp, **kw)
        else:
            return M.entropy, 0


    def draw(self, portion=1.0, vars=None, selection=None):
        """
        Return a sample from the posterior distribution.

        *portion* is the portion of each chain to use
        *vars* is a list of variables to return for each point
        *selection* sets the range for the returned marginal distribution

        *selection* is a dictionary of {variable: (low, high)} to set the
        range on each variable.  Missing variables default to the full
        range.

        To plot the distribution for parameter p1::

            draw = state.draw()
            hist(draw.points[:, 0])

        To plot the interdependence of p1 and p2::

            draw = state.sample()
            plot(draw.points[:, 0], draw.points[:, 1], '.')
        """
        vars = vars if vars is not None else getattr(self, '_shown', None)
        return Draw(self, portion=portion, vars=vars, selection=selection)

    def set_visible_vars(self, labels):
        self._shown = [self.labels.index(v) for v in labels]
        #print("\n".join(str(pair) for pair in enumerate(self.labels)))
        #print(labels)
        #print(self._shown)

    def set_integer_vars(self, labels):
        """
        Indicate tha variables should be considered integer variables when
        computing statistics.
        """
        self._integer_vars = np.array([var in labels for var in self.labels])

    def derive_vars(self, fn, labels=None):
        """
        Generate derived variables from the current sample, adding columns
        for the derived variables to each sample of every chain.

        The new columns are treated as part of the sample.

        *fn* is a function taking points p[:, k] for k in 0 ... samples and
        returning a set of derived variables pj[k] for each sample k.  The
        variables can be returned as any kind of sequence including an
        array or a tuple with one entry per variable.  The caller uses
        asarray to convert the returned variables into a vars X samples array.
        For convenience, a single variable can be returned by itself.

        *labels* are the labels to use for the derived variables.

        The following example adds the new variable x+y = P[0] + P[1]::

            state.derive_vars(lambda p: p[0]+p[1], labels=["x+y"])
        """
        # Grab all samples as a set of points
        _, chains, _ = self.chains()
        Ngen, Npop, Nvar = chains.shape
        points = reshape(chains, (Ngen*Npop, Nvar))

        # Compute new variables from the points
        newvars = asarray(fn(points.T)).T
        Nnew = newvars.shape[1] if len(newvars.shape) == 2 else 1
        newvars.reshape((Ngen, Npop, Nnew))

        # Extend new variables to be the same length as the stored selection
        Nthin = self._thin_point.shape[0]
        newvars = np.resize(newvars, (Nthin, Npop, Nnew))

        # Add new variables to the points
        self._thin_point = dstack((self._thin_point, newvars))

        # Add labels for the new variables, if available.
        if labels is not None:
            self.labels = self.labels + labels
        elif self._labels is not None:
            labels = ["P%d" % i for i in range(Nvar, Nvar+Nnew)]
            self.labels = self.labels + labels
        else: # no labels specified, old or new
            pass


class Draw(object):
    def __init__(self, state, vars=None, portion=None, selection=None):
        self.state = state
        self.vars = vars
        self.portion = portion
        self.selection = selection
        self.points, self.logp \
            = _sample(state, portion=portion, vars=vars, selection=selection)
        self.labels \
            = state.labels if vars is None else [state.labels[v] for v in vars]
        self._stats = None
        self.weights = None
        self.num_vars = len(self.labels)
        if state._integer_vars is not None:
            self.integers = state._integer_vars[vars] if vars else None
        else:
            self.integers = None


def _sample(state, portion, vars, selection):
    """
    Return a sample from a set of chains.
    """
    draw, chains, logp = state.chains()
    start = int((1-portion)*len(draw)) if portion else 0

    # Collect the subset we are interested in
    chains = chains[start:, state._good_chains, :]
    logp = logp[start:, state._good_chains]

    Ngen, Npop, Nvar = chains.shape
    points = reshape(chains, (Ngen*Npop, Nvar))
    logp = reshape(logp, (Ngen*Npop))
    if selection not in [None, {}]:
        idx = True
        for v, r in selection.items():
            if v == 'logp':
                idx = idx & (logp >= r[0]) & (logp <= r[1])
            else:
                idx = idx & (points[:, v] >= r[0]) & (points[:, v] <= r[1])
        points = points[idx, :]
        logp = logp[idx]
    if vars is not None:
        points = points[:, vars]
    return points, logp


def test():
    from numpy.linalg import norm
    from numpy.random import rand
    from numpy import arange

    # Make some fake data
    Nupdate, Nstep = 3, 5
    Ngen = Nupdate*Nstep
    Nvar, Npop, Ncr = 3, 6, 2
    xin = rand(Ngen, Npop, Nvar)
    pin = rand(Ngen, Npop)
    accept = rand(Ngen, Npop) < 0.8
    CRin = rand(Nupdate, Ncr)
    Rin = rand(Nupdate, 1)
    #thinning = 2
    #Nthin = int(Ngen/thinning)

    # Put it into a state
    thinning = 2
    Nthin = int(Ngen/thinning)
    state = MCMCDraw(Ngen=Ngen, Nthin=Nthin, Nupdate=Nupdate,
                     Nvar=Nvar, Npop=Npop, Ncr=Ncr, thinning=thinning)
    for i in range(Nupdate):
        state._update(R_stat=Rin[i], CR_weight=CRin[i])
        for j in range(Nstep):
            gen = i*Nstep+j
            state._generation(new_draws=Npop, x=xin[gen],
                              logp=pin[gen], accept=accept[gen])

    # Check that it got there
    draws, logp = state.logp()
    assert norm(draws - Npop*arange(1, Ngen+1)) == 0
    assert norm(logp - pin) == 0
    draws, AR = state.acceptance_rate()
    assert norm(draws - Npop*arange(1, Ngen+1)) == 0
    assert norm(AR - 100*sum(accept, axis=1)/Npop) == 0
    draws, logp = state.sample()
    #assert norm(draws - thinning*Npop*arange(1, Nthin+1)) == 0
    #assert norm(sample - xin[thinning-1::thinning]) == 0
    #assert norm(logp - pin[thinning-1::thinning]) == 0
    draws, R = state.R_stat()
    assert norm(draws - Npop*Nstep*arange(Nupdate)) == 0
    assert norm(R-Rin) == 0
    draws, CR = state.CR_weight()
    assert norm(draws - Npop*Nstep*arange(Nupdate)) == 0
    assert norm(CR - CRin) == 0
    x, p = state.best()
    bestid = argmax(pin)
    i, j = bestid//Npop, bestid%Npop
    assert pin[i, j] == p
    assert norm(xin[i, j, :]-x) == 0

    # Check that outlier updates properly
    state._replace_outlier(1, 2)
    outliers = state.outliers()
    draws, logp = state.sample()
    assert norm(outliers -  asarray([[state._thin_index, 1, 2]])) == 0
    #assert norm(sample[:, 1, :] - xin[thinning-1::thinning, 2, :]) == 0
    #assert norm(sample[:, 2, :] - xin[thinning-1::thinning, 2, :]) == 0
    #assert norm(logp[:, 1] - pin[thinning-1::thinning, 2]) == 0
    #assert norm(logp[:, 2] - pin[thinning-1::thinning, 2]) == 0

    from .stats import var_stats, format_vars
    vstats = var_stats(state.draw())
    print (format_vars(vstats))

if __name__ == "__main__":
    test()<|MERGE_RESOLUTION|>--- conflicted
+++ resolved
@@ -254,12 +254,8 @@
 
     bestidx = np.argmax(point[:, 0])
     state._best_logp = point[bestidx, 0]
-<<<<<<< HEAD
-    state._best_x = point[bestidx, 1:]
+    state._best_x = point[bestidx, 1:Nvar+1-derived_vars]
     state._best_gen = 0
-=======
-    state._best_x = point[bestidx, 1:Nvar+1-derived_vars]
->>>>>>> 83bfee09
 
     return state
 
