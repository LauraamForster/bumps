--- conflicted
+++ resolved
@@ -59,15 +59,10 @@
     mean, std = stats(x=values, weights=weights)
 
     vstats = VarStats(label=draw.labels[var], index=var+1,
-<<<<<<< HEAD
-                      p95=p95, p68=p68, p95sd=p95sd, p68sd=p68sd,
-                      median=p0[0], mean=mean, std=std, best=best)
-=======
                       p95=p95, p95_range=(p95[0], p95[1]+integer*0.9999999999),
                       p68=p68, p68_range=(p68[0], p68[1]+integer*0.9999999999),
                       median=p0[0], mean=mean, std=std, best=best,
-                      integer=integer)
->>>>>>> 83bfee09
+                      p95sd=p95sd, p68sd=p68sd, integer=integer)
 
     return vstats
 
